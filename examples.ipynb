{
 "cells": [
  {
   "source": [
    "# Qsurface\n",
    "\n",
    "Qsurface is a simulation package for the surface code, and is designed to modularize 3 aspects of a surface code simulation.\n",
    "\n",
    "1. The surface code\n",
    "2. The error model\n",
    "3. The used decoder\n",
    "\n",
    "## Examples from the readme.\n",
    "\n",
    "The included examples in this section uses `qsurface.main.initialize` to setup the surface code and decoder, and `qsurface.main.run` to perform simulations. We'll expand these examples with more in-depth descriptions and  how to perform a threshold simulation with `qsurface.main.threshold`. \n",
    "\n",
    "To simulate the toric code and simulate with bit-flip error for 10 iterations and decode with the MWPM decoder:"
   ],
   "cell_type": "markdown",
   "metadata": {}
  },
  {
   "cell_type": "code",
   "execution_count": null,
   "metadata": {
    "tags": []
   },
   "outputs": [],
   "source": [
    "from qsurface.main import initialize, run, BenchmarkDecoder\n",
    "code, decoder = initialize((6,6), \"toric\", \"mwpm\", enabled_errors=[\"pauli\"])\n",
    "run(code, decoder, iterations=10, error_rates = {\"p_bitflip\": 0.1})"
   ]
  },
  {
   "source": [
    "Benchmarking of decoders can be enabled by attaching a *benchmarker* object to the decoder. See the docs for the syntax and information to setup benchmarking."
   ],
   "cell_type": "markdown",
   "metadata": {}
  },
  {
   "cell_type": "code",
   "execution_count": null,
   "metadata": {},
   "outputs": [],
   "source": [
    "benchmarker = BenchmarkDecoder({\"decode\":\"duration\"})\n",
    "code, decoder = initialize((6,6), \"toric\", \"mwpm\", enabled_errors=[\"pauli\"])\n",
    "run(code, decoder, iterations=10, error_rates = {\"p_bitflip\": 0.1}, benchmark=benchmarker)"
   ]
  },
  {
   "source": [
    "\n",
<<<<<<< HEAD
    "The figures in opensurfacesim allows for step-by-step visualization of the surface code simulation (and if supported the decoding process). Each figure logs its history such that the user can move backwards in time to view past states of the surface (and decoder). Press `h` when the figure is open for more information.\n",
    "\n",
    "The GUI of the figure is made possible by the Tkinter backend. However, for Jupyter notebooks such as this one, the Tkinter GUI is not available. Opensurfacesim automatically detects this and plots each iteration inline instead. If you're running the notebook locally, or have proper X11 forwarding setup, you can still force the Tk inter with the magic `%matplotlib tk` prior to importing opensurfacesim. "
=======
    "The figures in Qsurface allows for step-by-step visualization of the surface code simulation (and if supported the decoding process). Each figure logs its history such that the user can move backwards in time to view past states of the surface (and decoder). Press `h` when the figure is open for more information.\n",
    "\n",
    "The GUI of the figure is made possible by the PyQt5 or Tkinter backend. However, for Jupyter notebooks such as this one, the GUI is not available. Qsurface automatically detects this and plots each iteration inline instead. If you're running the notebook locally, or have proper X11 forwarding setup, you can still force the PyQt5 or Tkinter with the magic `%matplotlib qt` or `%matplotlib tk` prior to importing qsurface. "
>>>>>>> 9817d9b1
   ],
   "cell_type": "markdown",
   "metadata": {}
  },
  {
   "cell_type": "code",
   "execution_count": null,
   "metadata": {
    "tags": []
   },
   "outputs": [],
   "source": [
<<<<<<< HEAD
=======
    "# When display is available interactive plotting can be enabled by either \n",
    "# %matplotlib qt\n",
    "# or \n",
    "# %matplotlib tk\n",
    "from qsurface.main import initialize, run, BenchmarkDecoder\n",
>>>>>>> 9817d9b1
    "code, decoder = initialize(\n",
    "    (3,3),\n",
    "    \"toric\",\n",
    "    \"mwpm\",\n",
    "    enabled_errors=[\"pauli\"],\n",
    "    plotting=True,\n",
    "    initial_states=(0,0),\n",
    ")\n",
    "run(code, decoder, error_rates = {\"p_bitflip\": 0.1, \"p_phaseflip\": 0.1}, decode_initial=False, iterations=1)"
   ]
  },
  {
   "cell_type": "code",
   "execution_count": null,
   "metadata": {},
   "outputs": [],
   "source": [
<<<<<<< HEAD
    "from opensurfacesim.main import initialize, run, BenchmarkDecoder\n",
=======
    "from qsurface.main import initialize, run, BenchmarkDecoder\n",
>>>>>>> 9817d9b1
    "code, decoder = initialize((3,3), \"toric\", \"mwpm\", enabled_errors=[\"pauli\"], faulty_measurements=True, plotting=True, initial_states=(0,0))\n",
    "run(code, decoder, error_rates = {\"p_bitflip\": 0.05, \"pm_bitflip\": 0.05}, decode_initial=False)"
   ]
  },
  {
   "cell_type": "code",
   "execution_count": null,
   "metadata": {},
   "outputs": [],
   "source": []
  }
 ],
 "metadata": {
  "kernelspec": {
<<<<<<< HEAD
   "name": "Python 3.9.0 64-bit ('matplotlib34')",
=======
   "name": "python3",
>>>>>>> 9817d9b1
   "display_name": "Python 3.9.0 64-bit ('matplotlib34')",
   "metadata": {
    "interpreter": {
     "hash": "e34dec7d75d7c83c55b9c6f024af2f7a8fb83b2b2afb6029879e4fbdbc47e352"
    }
   }
  },
  "language_info": {
   "codemirror_mode": {
    "name": "ipython",
    "version": 3
   },
   "file_extension": ".py",
   "mimetype": "text/x-python",
   "name": "python",
   "nbconvert_exporter": "python",
   "pygments_lexer": "ipython3",
   "version": "3.9.0-final"
  }
 },
 "nbformat": 4,
 "nbformat_minor": 2
}<|MERGE_RESOLUTION|>--- conflicted
+++ resolved
@@ -53,15 +53,9 @@
   {
    "source": [
     "\n",
-<<<<<<< HEAD
-    "The figures in opensurfacesim allows for step-by-step visualization of the surface code simulation (and if supported the decoding process). Each figure logs its history such that the user can move backwards in time to view past states of the surface (and decoder). Press `h` when the figure is open for more information.\n",
-    "\n",
-    "The GUI of the figure is made possible by the Tkinter backend. However, for Jupyter notebooks such as this one, the Tkinter GUI is not available. Opensurfacesim automatically detects this and plots each iteration inline instead. If you're running the notebook locally, or have proper X11 forwarding setup, you can still force the Tk inter with the magic `%matplotlib tk` prior to importing opensurfacesim. "
-=======
     "The figures in Qsurface allows for step-by-step visualization of the surface code simulation (and if supported the decoding process). Each figure logs its history such that the user can move backwards in time to view past states of the surface (and decoder). Press `h` when the figure is open for more information.\n",
     "\n",
     "The GUI of the figure is made possible by the PyQt5 or Tkinter backend. However, for Jupyter notebooks such as this one, the GUI is not available. Qsurface automatically detects this and plots each iteration inline instead. If you're running the notebook locally, or have proper X11 forwarding setup, you can still force the PyQt5 or Tkinter with the magic `%matplotlib qt` or `%matplotlib tk` prior to importing qsurface. "
->>>>>>> 9817d9b1
    ],
    "cell_type": "markdown",
    "metadata": {}
@@ -74,14 +68,11 @@
    },
    "outputs": [],
    "source": [
-<<<<<<< HEAD
-=======
     "# When display is available interactive plotting can be enabled by either \n",
     "# %matplotlib qt\n",
     "# or \n",
     "# %matplotlib tk\n",
     "from qsurface.main import initialize, run, BenchmarkDecoder\n",
->>>>>>> 9817d9b1
     "code, decoder = initialize(\n",
     "    (3,3),\n",
     "    \"toric\",\n",
@@ -99,11 +90,7 @@
    "metadata": {},
    "outputs": [],
    "source": [
-<<<<<<< HEAD
-    "from opensurfacesim.main import initialize, run, BenchmarkDecoder\n",
-=======
     "from qsurface.main import initialize, run, BenchmarkDecoder\n",
->>>>>>> 9817d9b1
     "code, decoder = initialize((3,3), \"toric\", \"mwpm\", enabled_errors=[\"pauli\"], faulty_measurements=True, plotting=True, initial_states=(0,0))\n",
     "run(code, decoder, error_rates = {\"p_bitflip\": 0.05, \"pm_bitflip\": 0.05}, decode_initial=False)"
    ]
@@ -118,11 +105,7 @@
  ],
  "metadata": {
   "kernelspec": {
-<<<<<<< HEAD
-   "name": "Python 3.9.0 64-bit ('matplotlib34')",
-=======
    "name": "python3",
->>>>>>> 9817d9b1
    "display_name": "Python 3.9.0 64-bit ('matplotlib34')",
    "metadata": {
     "interpreter": {
